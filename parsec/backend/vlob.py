--- conflicted
+++ resolved
@@ -4,10 +4,10 @@
 from uuid import uuid4
 from marshmallow import fields
 
-from parsec.utils import UnknownCheckedSchema, to_jsonb64, ParsecError
+from parsec.utils import UnknownCheckedSchema, to_jsonb64
 from parsec.backend.exceptions import (
     VersionError,
-    VlobNotFound,
+    NotFoundError,
     TrustSeedError
 )
 
@@ -119,7 +119,7 @@
             if vlob.read_trust_seed != trust_seed:
                 raise TrustSeedError()
         except KeyError:
-            raise VlobNotFound()
+            raise NotFoundError('Vlob not found.')
         version = version or len(vlob.blob_versions)
         try:
             return VlobAtom(id=vlob.id,
@@ -128,7 +128,7 @@
                             blob=vlob.blob_versions[version - 1],
                             version=version)
         except IndexError:
-            raise VersionError()
+            raise VersionError('Wrong blob version.')
 
     async def update(self, id, trust_seed, version, blob):
         try:
@@ -136,15 +136,9 @@
             if vlob.write_trust_seed != trust_seed:
                 raise TrustSeedError('Invalid write trust seed.')
         except KeyError:
-            raise VlobNotFound()
+            raise NotFoundError('Vlob not found.')
         if version - 1 == len(vlob.blob_versions):
             vlob.blob_versions.append(blob)
         else:
-<<<<<<< HEAD
-            raise VersionError()
-        # TODO: trigger event
-        # await Effect(EEvent('vlob_updated', id))
-=======
-            raise VlobError('Wrong blob version.')
-        self._signal_vlob_updated.send(id)
->>>>>>> 0d6ea469
+            raise VersionError('Wrong blob version.')
+        self._signal_vlob_updated.send(id)