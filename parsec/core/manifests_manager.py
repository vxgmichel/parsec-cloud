import json
from nacl.public import Box
from nacl.secret import SecretBox
from nacl.signing import VerifyKey
from nacl.exceptions import BadSignatureError, CryptoError

from parsec.core.base import BaseAsyncComponent
from parsec.core.schemas import TypedManifestSchema
from parsec.core.fs.base import SecurityError
from parsec.utils import ParsecError, from_jsonb64


class ManifestSignatureError(SecurityError):
    status = "invalid_signature"


class ManifestDecryptionError(ParsecError):
    status = "decryption_error"


class ManifestsManager(BaseAsyncComponent):

    def __init__(self, local_storage, backend_storage, encryption_manager):
        super().__init__()
        self._encryption_manager = encryption_manager
        self._local_storage = local_storage
        self._backend_storage = backend_storage

    async def _init(self, nursery):
        pass

    async def _teardown(self):
        pass

<<<<<<< HEAD
=======
    async def _verify(self, signed):
        unsigned_message = json.loads(signed[64:].decode())
        if (
            unsigned_message["user_id"] == self.device.user_id
            and unsigned_message["device_name"] == self.device.device_name
        ):
            verify_key = self.device.device_verifykey
        else:
            # TODO: create a component (or methods in backend_storage ?)
            # dedicated to retrieve user infos
            verify_key_str = self._local_storage.fetch_device_verify_key(unsigned_message["user_id"], unsigned_message["device_name"])
            if not verify_key_str:
                rep = await self._backend_connection.send(
                    {"cmd": "user_get", "user_id": unsigned_message["user_id"]}
                )
                assert rep["status"] == "ok"
                verify_key_str = rep["devices"][unsigned_message["device_name"]]["verify_key"]
                self._local_storage.flush_device_verify_key(unsigned_message["user_id"], unsigned_message["device_name"], verify_key_str)
            # TODO: handle crash, handle key validity expiration
            verify_key = VerifyKey(
                from_jsonb64(verify_key_str)
            )
        return verify_key.verify(signed)

    def _encrypt_manifest(self, key, manifest):
        raw = json.dumps(manifest).encode()
        box = SecretBox(key)
        signed = self.device.device_signkey.sign(raw)
        return box.encrypt(signed)

    async def _decrypt_manifest(self, key, blob):
        box = SecretBox(key)
        try:
            signed = box.decrypt(blob)
            raw = await self._verify(signed)

        except json.decoder.JSONDecodeError as exc:
            raise exc

        except BadSignatureError as exc:
            raise ManifestSignatureError() from exc

        except (CryptoError, ValueError) as exc:
            raise ManifestDecryptionError() from exc

        return json.loads(raw.decode())

    def _encrypt_user_manifest(self, manifest):
        raw = json.dumps(manifest).encode()
        box = Box(self.device.user_privkey, self.device.user_pubkey)
        signed = self.device.device_signkey.sign(raw)
        return box.encrypt(signed)

    async def _decrypt_user_manifest(self, blob):
        box = Box(self.device.user_privkey, self.device.user_pubkey)
        try:
            signed = box.decrypt(blob)
            raw = await self._verify(signed)
        except json.decoder.JSONDecodeError as exc:
            raise exc

        except BadSignatureError as exc:
            raise ManifestSignatureError() from exc

        except (CryptoError, ValueError) as exc:
            raise ManifestDecryptionError() from exc

        return json.loads(raw.decode())

>>>>>>> 29a5761a
    async def fetch_user_manifest_from_local(self):
        ciphered_msg = self._local_storage.fetch_user_manifest()
        if ciphered_msg:
            msg = await self._encryption_manager.decrypt(ciphered_msg)
            manifest, _ = TypedManifestSchema(strict=True).load(msg)
            return manifest

    async def fetch_user_manifest_from_backend(self, version=None):
        ciphered_msg = await self._backend_storage.fetch_user_manifest(version=version)
        if ciphered_msg:
            msg = await self._encryption_manager.decrypt(ciphered_msg)
            manifest, _ = TypedManifestSchema(strict=True).load(msg)
            return manifest

    async def flush_user_manifest_on_local(self, manifest):
        msg, _ = TypedManifestSchema(strict=True).dump(manifest)
        ciphered_msg = await self._encryption_manager.encrypt_for_self(msg)
        self._local_storage.flush_user_manifest(ciphered_msg)

    async def sync_user_manifest_with_backend(self, manifest):
        msg, _ = TypedManifestSchema(strict=True).dump(manifest)
        ciphered_msg = await self._encryption_manager.encrypt_for_self(msg)
        await self._backend_storage.sync_user_manifest(manifest["version"], ciphered_msg)

    async def fetch_from_local(self, id, key):
        ciphered_msg = self._local_storage.fetch_manifest(id)
        if ciphered_msg:
            msg = await self._encryption_manager.decrypt_with_secret_key(key, ciphered_msg)
            manifest, _ = TypedManifestSchema(strict=True).load(msg)
            return manifest

    async def fetch_from_backend(self, id, rts, key, version=None):
        ciphered_msg = await self._backend_storage.fetch_manifest(id, rts, version=version)
        if ciphered_msg:
            # TODO: store cache in local ?
            msg = await self._encryption_manager.decrypt_with_secret_key(key, ciphered_msg)
            manifest, _ = TypedManifestSchema(strict=True).load(msg)
            return manifest

    async def flush_on_local(self, id, key, manifest):
        msg, _ = TypedManifestSchema(strict=True).dump(manifest)
        ciphered_msg = await self._encryption_manager.encrypt_with_secret_key(key, msg)
        self._local_storage.flush_manifest(id, ciphered_msg)

    async def sync_new_entry_with_backend(self, key, manifest):
        msg, _ = TypedManifestSchema(strict=True).dump(manifest)
        ciphered_msg = await self._encryption_manager.encrypt_with_secret_key(key, msg)
        return await self._backend_storage.sync_new_manifest(ciphered_msg)

    async def sync_with_backend(self, id, wts, key, manifest):
        version = manifest["version"]
        msg, _ = TypedManifestSchema(strict=True).dump(manifest)
        ciphered_msg = await self._encryption_manager.encrypt_with_secret_key(key, msg)
        await self._backend_storage.sync_manifest(id, wts, version, ciphered_msg)<|MERGE_RESOLUTION|>--- conflicted
+++ resolved
@@ -1,13 +1,7 @@
-import json
-from nacl.public import Box
-from nacl.secret import SecretBox
-from nacl.signing import VerifyKey
-from nacl.exceptions import BadSignatureError, CryptoError
-
 from parsec.core.base import BaseAsyncComponent
 from parsec.core.schemas import TypedManifestSchema
 from parsec.core.fs.base import SecurityError
-from parsec.utils import ParsecError, from_jsonb64
+from parsec.utils import ParsecError
 
 
 class ManifestSignatureError(SecurityError):
@@ -32,78 +26,6 @@
     async def _teardown(self):
         pass
 
-<<<<<<< HEAD
-=======
-    async def _verify(self, signed):
-        unsigned_message = json.loads(signed[64:].decode())
-        if (
-            unsigned_message["user_id"] == self.device.user_id
-            and unsigned_message["device_name"] == self.device.device_name
-        ):
-            verify_key = self.device.device_verifykey
-        else:
-            # TODO: create a component (or methods in backend_storage ?)
-            # dedicated to retrieve user infos
-            verify_key_str = self._local_storage.fetch_device_verify_key(unsigned_message["user_id"], unsigned_message["device_name"])
-            if not verify_key_str:
-                rep = await self._backend_connection.send(
-                    {"cmd": "user_get", "user_id": unsigned_message["user_id"]}
-                )
-                assert rep["status"] == "ok"
-                verify_key_str = rep["devices"][unsigned_message["device_name"]]["verify_key"]
-                self._local_storage.flush_device_verify_key(unsigned_message["user_id"], unsigned_message["device_name"], verify_key_str)
-            # TODO: handle crash, handle key validity expiration
-            verify_key = VerifyKey(
-                from_jsonb64(verify_key_str)
-            )
-        return verify_key.verify(signed)
-
-    def _encrypt_manifest(self, key, manifest):
-        raw = json.dumps(manifest).encode()
-        box = SecretBox(key)
-        signed = self.device.device_signkey.sign(raw)
-        return box.encrypt(signed)
-
-    async def _decrypt_manifest(self, key, blob):
-        box = SecretBox(key)
-        try:
-            signed = box.decrypt(blob)
-            raw = await self._verify(signed)
-
-        except json.decoder.JSONDecodeError as exc:
-            raise exc
-
-        except BadSignatureError as exc:
-            raise ManifestSignatureError() from exc
-
-        except (CryptoError, ValueError) as exc:
-            raise ManifestDecryptionError() from exc
-
-        return json.loads(raw.decode())
-
-    def _encrypt_user_manifest(self, manifest):
-        raw = json.dumps(manifest).encode()
-        box = Box(self.device.user_privkey, self.device.user_pubkey)
-        signed = self.device.device_signkey.sign(raw)
-        return box.encrypt(signed)
-
-    async def _decrypt_user_manifest(self, blob):
-        box = Box(self.device.user_privkey, self.device.user_pubkey)
-        try:
-            signed = box.decrypt(blob)
-            raw = await self._verify(signed)
-        except json.decoder.JSONDecodeError as exc:
-            raise exc
-
-        except BadSignatureError as exc:
-            raise ManifestSignatureError() from exc
-
-        except (CryptoError, ValueError) as exc:
-            raise ManifestDecryptionError() from exc
-
-        return json.loads(raw.decode())
-
->>>>>>> 29a5761a
     async def fetch_user_manifest_from_local(self):
         ciphered_msg = self._local_storage.fetch_user_manifest()
         if ciphered_msg:
